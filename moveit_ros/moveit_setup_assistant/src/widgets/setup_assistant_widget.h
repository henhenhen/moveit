--- conflicted
+++ resolved
@@ -59,6 +59,7 @@
 #include "virtual_joints_widget.h"
 #include "configuration_files_widget.h"
 #include "moveit_setup_assistant/tools/moveit_config_data.h"
+#include <OGRE/OgreLogManager.h> // prevents debug data from being spit out
 // Other
 #include <ros/ros.h>
 #include <boost/program_options.hpp> // for parsing input arguments
@@ -182,11 +183,7 @@
   //  rviz::VisualizationPanel* rviz_frame_;
   rviz::RenderPanel* rviz_render_panel_;
   rviz::VisualizationManager* rviz_manager_;
-<<<<<<< HEAD
-  moveit_rviz_plugin::PlanningDisplay* planning_display_;
-=======
   Ogre::LogManager* log_manager_;
->>>>>>> 6ea3a5ff
 
   // Screen Widgets
   StartScreenWidget *ssw_;
