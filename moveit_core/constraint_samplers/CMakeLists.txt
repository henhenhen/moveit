set(MOVEIT_LIB_NAME moveit_constraint_samplers)

add_library(${MOVEIT_LIB_NAME}
  src/constraint_sampler.cpp
  src/default_constraint_samplers.cpp
  src/union_constraint_sampler.cpp
  src/constraint_sampler_manager.cpp
  src/constraint_sampler_tools.cpp
)

target_link_libraries(${MOVEIT_LIB_NAME}
  moveit_robot_state 
  moveit_kinematic_constraints
  moveit_kinematics_base
  moveit_planning_scene 
  ${catkin_LIBRARIES} ${console_bridge_LIBRARIES} ${urdfdom_LIBRARIES} ${urdfdom_headers_LIBRARIES} ${Boost_LIBRARIES})
add_dependencies(${MOVEIT_LIB_NAME} ${catkin_EXPORTED_TARGETS})

install(TARGETS ${MOVEIT_LIB_NAME}
  LIBRARY DESTINATION lib)

install(DIRECTORY include/
  DESTINATION include)

if(CATKIN_ENABLE_TESTING)
  find_package(orocos_kdl)
  find_package(angles)
<<<<<<< HEAD

  include_directories(${angles_INCLUDE_DIRS})
=======
  find_package(tf_conversions)

  include_directories(${angles_INCLUDE_DIRS} ${tf_conversions_INCLUDE_DIRS})
>>>>>>> 06cc0e75

  catkin_add_gtest(test_constraint_samplers
    test/test_constraint_samplers.cpp
    test/pr2_arm_kinematics_plugin.cpp
    test/pr2_arm_ik.cpp
  )
  target_link_libraries(test_constraint_samplers
    ${MOVEIT_LIB_NAME}
    ${catkin_LIBRARIES} ${console_bridge_LIBRARIES} ${urdfdom_LIBRARIES} ${urdfdom_headers_LIBRARIES}
    ${orocos_kdl_LIBRARIES}
    ${angles_LIBRARIES}
<<<<<<< HEAD
=======
    ${tf_conversions_LIBRARIES}
>>>>>>> 06cc0e75
  )
endif()<|MERGE_RESOLUTION|>--- conflicted
+++ resolved
@@ -25,14 +25,9 @@
 if(CATKIN_ENABLE_TESTING)
   find_package(orocos_kdl)
   find_package(angles)
-<<<<<<< HEAD
-
-  include_directories(${angles_INCLUDE_DIRS})
-=======
   find_package(tf_conversions)
 
   include_directories(${angles_INCLUDE_DIRS} ${tf_conversions_INCLUDE_DIRS})
->>>>>>> 06cc0e75
 
   catkin_add_gtest(test_constraint_samplers
     test/test_constraint_samplers.cpp
@@ -44,9 +39,6 @@
     ${catkin_LIBRARIES} ${console_bridge_LIBRARIES} ${urdfdom_LIBRARIES} ${urdfdom_headers_LIBRARIES}
     ${orocos_kdl_LIBRARIES}
     ${angles_LIBRARIES}
-<<<<<<< HEAD
-=======
     ${tf_conversions_LIBRARIES}
->>>>>>> 06cc0e75
   )
 endif()