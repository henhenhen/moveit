--- conflicted
+++ resolved
@@ -116,7 +116,6 @@
             return configured_;
         }
 
-<<<<<<< HEAD
         void addConstraintApproximation(const moveit_msgs::Constraints &msg, const std::string &group, unsigned int samples);
         void loadConstraintApproximations(const std::string &path);
         void saveConstraintApproximations(const std::string &path);
@@ -127,11 +126,9 @@
 	{
 	    return constraints_;
 	}
-	
-=======
-      void updatePlanningScene(const planning_scene::PlanningSceneConstPtr& planning_scene);
 
->>>>>>> 61ea1f42
+    void updatePlanningScene(const planning_scene::PlanningSceneConstPtr& planning_scene);
+
     protected:
 
 
