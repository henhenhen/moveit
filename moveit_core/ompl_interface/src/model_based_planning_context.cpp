/*********************************************************************
* Software License Agreement (BSD License)
*
*  Copyright (c) 2012, Willow Garage, Inc.
*  All rights reserved.
*
*  Redistribution and use in source and binary forms, with or without
*  modification, are permitted provided that the following conditions
*  are met:
*
*   * Redistributions of source code must retain the above copyright
*     notice, this list of conditions and the following disclaimer.
*   * Redistributions in binary form must reproduce the above
*     copyright notice, this list of conditions and the following
*     disclaimer in the documentation and/or other materials provided
*     with the distribution.
*   * Neither the name of the Willow Garage nor the names of its
*     contributors may be used to endorse or promote products derived
*     from this software without specific prior written permission.
*
*  THIS SOFTWARE IS PROVIDED BY THE COPYRIGHT HOLDERS AND CONTRIBUTORS
*  "AS IS" AND ANY EXPRESS OR IMPLIED WARRANTIES, INCLUDING, BUT NOT
*  LIMITED TO, THE IMPLIED WARRANTIES OF MERCHANTABILITY AND FITNESS
*  FOR A PARTICULAR PURPOSE ARE DISCLAIMED. IN NO EVENT SHALL THE
*  COPYRIGHT OWNER OR CONTRIBUTORS BE LIABLE FOR ANY DIRECT, INDIRECT,
*  INCIDENTAL, SPECIAL, EXEMPLARY, OR CONSEQUENTIAL DAMAGES (INCLUDING,
*  BUT NOT LIMITED TO, PROCUREMENT OF SUBSTITUTE GOODS OR SERVICES;
*  LOSS OF USE, DATA, OR PROFITS; OR BUSINESS INTERRUPTION) HOWEVER
*  CAUSED AND ON ANY THEORY OF LIABILITY, WHETHER IN CONTRACT, STRICT
*  LIABILITY, OR TORT (INCLUDING NEGLIGENCE OR OTHERWISE) ARISING IN
*  ANY WAY OUT OF THE USE OF THIS SOFTWARE, EVEN IF ADVISED OF THE
*  POSSIBILITY OF SUCH DAMAGE.
*********************************************************************/

/* Author: Ioan Sucan, Sachin Chitta */

#include "ompl_interface/model_based_planning_context.h"
#include "ompl_interface/detail/state_validity_checker.h"
#include "ompl_interface/detail/constrained_sampler.h"
#include "ompl_interface/detail/constrained_goal_sampler.h"
#include "ompl_interface/detail/goal_union.h"
#include "ompl_interface/detail/projection_evaluators.h"
#include "ompl_interface/constraints_library.h"
#include <kinematic_constraints/utils.h>

#include <ompl/base/samplers/UniformValidStateSampler.h>
#include <ompl/base/goals/GoalLazySamples.h>
#include <ompl/tools/config/SelfConfig.h>
#include <ompl/tools/debug/Profiler.h>
#include <ompl/base/spaces/SE3StateSpace.h>
#include <ros/console.h>

ompl_interface::ModelBasedPlanningContext::ModelBasedPlanningContext(const std::string &name, const ModelBasedPlanningContextSpecification &spec) :
  spec_(spec), name_(name), complete_initial_robot_state_(spec.state_space_->getKinematicModel()),
  ompl_simple_setup_(spec.state_space_), ompl_benchmark_(ompl_simple_setup_), ompl_parallel_plan_(ompl_simple_setup_.getProblemDefinition()),
  last_plan_time_(0.0), last_simplify_time_(0.0), max_goal_samples_(0), max_state_sampling_attempts_(0), max_goal_sampling_attempts_(0), 
  max_planning_threads_(0), max_velocity_(0), max_acceleration_(0.0), max_solution_segment_length_(0.0), use_state_validity_cache_(true)
{
  ompl_simple_setup_.getStateSpace()->computeSignature(space_signature_);
  ompl_simple_setup_.getStateSpace()->setStateSamplerAllocator(boost::bind(&ModelBasedPlanningContext::allocPathConstrainedSampler, this, _1));
}

void ompl_interface::ModelBasedPlanningContext::setProjectionEvaluator(const std::string &peval)
{
  if (!spec_.state_space_)
  {
    ROS_ERROR("No state space is configured yet");
    return;
  }
  ob::ProjectionEvaluatorPtr pe = getProjectionEvaluator(peval);
  if (pe)
    spec_.state_space_->registerDefaultProjection(pe);
}

ompl::base::ProjectionEvaluatorPtr ompl_interface::ModelBasedPlanningContext::getProjectionEvaluator(const std::string &peval) const
{
  if (peval.find_first_of("link(") == 0 && peval[peval.length() - 1] == ')')
  {
    std::string link_name = peval.substr(5, peval.length() - 6);
    if (getKinematicModel()->hasLinkModel(link_name))
      return ob::ProjectionEvaluatorPtr(new ProjectionEvaluatorLinkPose(this, link_name));
    else
      ROS_ERROR("Attempted to set projection evaluator with respect to position of link '%s', but that link is not known to the kinematic model.", link_name.c_str());
  }
  else
    if (peval.find_first_of("joints(") == 0 && peval[peval.length() - 1] == ')')
    {
      std::string joints = peval.substr(7, peval.length() - 8);
      boost::replace_all(joints, ",", " ");
      std::vector<std::pair<std::string, unsigned int> > j;
      std::stringstream ss(joints);
      while (ss.good() && !ss.eof())
      {
	std::string v; ss >> v >> std::ws;
	if (getKinematicModel()->hasJointModel(v))
	{
	  unsigned int vc = getKinematicModel()->getJointModel(v)->getVariableCount();
	  if (vc > 0)
	    j.push_back(std::make_pair(v, vc));
	  else
	    ROS_WARN("%s: Ignoring joint '%s' in projection since it has 0 DOF", name_.c_str(), v.c_str());
	}
	else
	  ROS_ERROR("%s: Attempted to set projection evaluator with respect to value of joint '%s', but that joint is not known to the kinematic model.",
		    name_.c_str(), v.c_str());
      }
      if (j.empty())
	ROS_ERROR("%s: No valid joints specified for joint projection", name_.c_str());
      else
	return ob::ProjectionEvaluatorPtr(new ProjectionEvaluatorJointValue(this, j));
    }
    else
      ROS_ERROR("Unable to allocate projection evaluator based on description: '%s'", peval.c_str());  
  return ob::ProjectionEvaluatorPtr();
}

ompl::base::StateSamplerPtr ompl_interface::ModelBasedPlanningContext::allocPathConstrainedSampler(const ompl::base::StateSpace *ss) const
{
  if (spec_.state_space_.get() != ss)
    ROS_FATAL("%s: Attempted to allocate a state sampler for an unknown state space", name_.c_str());
  ROS_DEBUG("%s: Allocating a new state sampler (attempts to use path constraints)", name_.c_str());
  
  if (path_constraints_)
  {
    if (spec_.constraints_library_)
    {
      const ConstraintApproximationPtr &ca = spec_.constraints_library_->getConstraintApproximation(path_constraints_msg_);
      if (ca)
      {
        ompl::base::StateSamplerAllocator c_ssa = ca->getStateSamplerAllocator(path_constraints_msg_);
        if (c_ssa)
        {
          ompl::base::StateSamplerPtr res = c_ssa(ss);
          if (res)
          {
            ROS_DEBUG("Using precomputed state sampler (approximated constraint space)");
            return res;
          }
        }
      }
    }  

    constraint_samplers::ConstraintSamplerPtr cs;
    if (spec_.constraint_sampler_manager_)
      cs = spec_.constraint_sampler_manager_->selectSampler(getPlanningScene(), getJointModelGroup()->getName(), path_constraints_->getAllConstraints());
    
    if (cs)
    {
      ROS_DEBUG("%s: Allocating specialized state sampler for state space", name_.c_str());
      return ob::StateSamplerPtr(new ConstrainedSampler(this, cs));
    }
  }
  ROS_DEBUG("%s: Allocating default state sampler for state space", name_.c_str());
  return ss->allocDefaultStateSampler();
}

void ompl_interface::ModelBasedPlanningContext::configure(void)
{
  // convert the input state to the corresponding OMPL state
  ompl::base::ScopedState<> ompl_start_state(spec_.state_space_);
  spec_.state_space_->copyToOMPLState(ompl_start_state.get(), getCompleteInitialRobotState());
  ompl_simple_setup_.setStartState(ompl_start_state);
  ompl_simple_setup_.setStateValidityChecker(ob::StateValidityCheckerPtr(new StateValidityChecker(this)));
    
  useConfig();  
  if (ompl_simple_setup_.getGoal())
    ompl_simple_setup_.setup();
}

void ompl_interface::ModelBasedPlanningContext::useConfig(void)
{
  const std::map<std::string, std::string> &config = spec_.config_;
  if (config.empty())
    return;
  std::map<std::string, std::string> cfg = config;
  
  // set the projection evaluator
  std::map<std::string, std::string>::iterator it = cfg.find("projection_evaluator");
  if (it != cfg.end())
  {
    setProjectionEvaluator(boost::trim_copy(it->second));
    cfg.erase(it);
  }
  
  it = cfg.find("max_velocity");
  if (it != cfg.end())
  {
    try
    {
      max_velocity_ = boost::lexical_cast<double>(boost::trim_copy(it->second));
      ROS_INFO("%s: Maximum velocity set to %lf", name_.c_str(), max_velocity_);
    }
    catch(boost::bad_lexical_cast &e)
    {
      ROS_ERROR("%s: Unable to parse maximum velocity: %s", name_.c_str(), e.what());
    }
    cfg.erase(it);
  }
  
  it = cfg.find("max_acceleration");
  if (it != cfg.end())
  {
    try
    {
      max_velocity_ = boost::lexical_cast<double>(boost::trim_copy(it->second));
      ROS_INFO("%s: Maximum acceleration set to %lf", name_.c_str(), max_velocity_);
    }
    catch(boost::bad_lexical_cast &e)
    {
      ROS_ERROR("%s: Unable to parse maximum acceleration: %s", name_.c_str(), e.what());
    }
    cfg.erase(it);
  }
  
  if (cfg.empty())
    return;
  
  it = cfg.find("type");
  if (it == cfg.end())
  {
    if (name_ != getJointModelGroupName())
      ROS_WARN("%s: Attribute 'type' not specified in planner configuration", name_.c_str());
  }
  else
  {
    // remove the 'type' parameter; the rest are parameters for the planner itself
    std::string type = it->second;
    cfg.erase(it);
    ompl_simple_setup_.setPlannerAllocator(boost::bind(spec_.planner_selector_(type), _1,
						       name_ != getJointModelGroupName() ? name_ : "", spec_));
    ROS_INFO("Planner configuration '%s' will use planner '%s'. Additional configuration parameters will be set when the planner is constructed.",
	     name_.c_str(), type.c_str());
  }
  
  // call the setParams() after setup(), so we know what the params are
  ompl_simple_setup_.getSpaceInformation()->setup();
  ompl_simple_setup_.getSpaceInformation()->params().setParams(cfg, true);
  // call setup() again for possibly new param values
  ompl_simple_setup_.getSpaceInformation()->setup();
}

void ompl_interface::ModelBasedPlanningContext::setPlanningVolume(const moveit_msgs::WorkspaceParameters &wparams)
{
  if (wparams.min_corner.x == wparams.max_corner.x && wparams.min_corner.x == 0.0 &&
      wparams.min_corner.y == wparams.max_corner.y && wparams.min_corner.y == 0.0 &&
      wparams.min_corner.z == wparams.max_corner.z && wparams.min_corner.z == 0.0)
    ROS_WARN("It looks like the planning volume was not specified.");
  
  ROS_DEBUG("%s: Setting planning volume (affects SE2 & SE3 joints only) to x = [%f, %f], y = [%f, %f], z = [%f, %f]", name_.c_str(),
	    wparams.min_corner.x, wparams.max_corner.x, wparams.min_corner.y, wparams.max_corner.y, wparams.min_corner.z, wparams.max_corner.z);
  
  spec_.state_space_->setBounds(wparams.min_corner.x, wparams.max_corner.x,
                                wparams.min_corner.y, wparams.max_corner.y,
                                wparams.min_corner.z, wparams.max_corner.z);
}

void ompl_interface::ModelBasedPlanningContext::simplifySolution(double timeout)
{
  ompl_simple_setup_.simplifySolution(timeout);
  last_simplify_time_ = ompl_simple_setup_.getLastSimplificationTime();
}

void ompl_interface::ModelBasedPlanningContext::interpolateSolution(void)
{
  if (ompl_simple_setup_.haveSolutionPath())
  {
    og::PathGeometric &pg = ompl_simple_setup_.getSolutionPath();
    pg.interpolate((std::size_t)floor(0.5 + pg.length() / max_solution_segment_length_));
  }
}

void ompl_interface::ModelBasedPlanningContext::convertPath(const ompl::geometric::PathGeometric &pg, moveit_msgs::RobotTrajectory &traj) const
{
  planning_models::KinematicState ks = complete_initial_robot_state_;
  const std::vector<const planning_models::KinematicModel::JointModel*> &jnt = getJointModelGroup()->getJointModels();
  std::vector<const planning_models::KinematicModel::JointModel*> onedof;
  std::vector<const planning_models::KinematicModel::JointModel*> mdof;
  traj.joint_trajectory.header.frame_id = getPlanningScene()->getPlanningFrame();
  traj.joint_trajectory.joint_names.clear();
  traj.multi_dof_joint_trajectory.joint_names.clear();
  traj.multi_dof_joint_trajectory.child_frame_ids.clear();
  for (std::size_t i = 0 ; i < jnt.size() ; ++i)
    if (jnt[i]->getVariableCount() == 1)
    {
      traj.joint_trajectory.joint_names.push_back(jnt[i]->getName());
      onedof.push_back(jnt[i]);
    }
    else
    {
      traj.multi_dof_joint_trajectory.joint_names.push_back(jnt[i]->getName());
      traj.multi_dof_joint_trajectory.frame_ids.push_back(traj.joint_trajectory.header.frame_id);
      traj.multi_dof_joint_trajectory.child_frame_ids.push_back(jnt[i]->getChildLinkModel()->getName());
      mdof.push_back(jnt[i]);
    }
  if (!onedof.empty())
    traj.joint_trajectory.points.resize(pg.getStateCount());
  if (!mdof.empty())
    traj.multi_dof_joint_trajectory.points.resize(pg.getStateCount());
<<<<<<< HEAD
=======

>>>>>>> 5a85ec8d
  for (std::size_t i = 0 ; i < pg.getStateCount() ; ++i)
  {
    spec_.state_space_->copyToKinematicState(ks, pg.getState(i));
    if (!onedof.empty())
    {
      traj.joint_trajectory.points[i].positions.resize(onedof.size());
      for (std::size_t j = 0 ; j < onedof.size() ; ++j)
<<<<<<< HEAD
	traj.joint_trajectory.points[i].positions[j] = ks.getJointState(onedof[j]->getName())->getVariableValues()[0];
=======
        traj.joint_trajectory.points[i].positions[j] = ks.getJointState(onedof[j]->getName())->getVariableValues()[0];
>>>>>>> 5a85ec8d
      traj.joint_trajectory.points[i].time_from_start = ros::Duration(0.0);
    }
    if (!mdof.empty())
    {
      traj.multi_dof_joint_trajectory.points[i].poses.resize(mdof.size());
      for (std::size_t j = 0 ; j < mdof.size() ; ++j)
      {
        planning_models::msgFromPose(ks.getJointState(mdof[j]->getName())->getVariableTransform(),
                                     traj.multi_dof_joint_trajectory.points[i].poses[j]);
      }
      traj.multi_dof_joint_trajectory.points[i].time_from_start = ros::Duration(0.0);
    }
  }
}

bool ompl_interface::ModelBasedPlanningContext::getSolutionPath(moveit_msgs::RobotTrajectory &traj) const
{
  if (!ompl_simple_setup_.haveSolutionPath())
    return false;
  convertPath(ompl_simple_setup_.getSolutionPath(), traj);
  return true;
}

void ompl_interface::ModelBasedPlanningContext::setVerboseStateValidityChecks(bool flag)
{
  if (ompl_simple_setup_.getStateValidityChecker())
    static_cast<StateValidityChecker*>(ompl_simple_setup_.getStateValidityChecker().get())->setVerbose(flag);
}

ompl::base::GoalPtr ompl_interface::ModelBasedPlanningContext::constructGoal(void)
{ 
  // ******************* set up the goal representation, based on goal constraints
  
  std::vector<ob::GoalPtr> goals;
  for (std::size_t i = 0 ; i < goal_constraints_.size() ; ++i)
  {
    constraint_samplers::ConstraintSamplerPtr cs;
    if (spec_.constraint_sampler_manager_)
      cs = spec_.constraint_sampler_manager_->selectSampler(getPlanningScene(), getJointModelGroup()->getName(), goal_constraints_[i]->getAllConstraints());
    if (cs)
    {
      ob::GoalPtr g = ob::GoalPtr(new ConstrainedGoalSampler(this, goal_constraints_[i], cs));
      goals.push_back(g);
    }
  }
  
  if (!goals.empty())
    return goals.size() == 1 ? goals[0] : ompl::base::GoalPtr(new GoalSampleableRegionMux(goals));
  else
    ROS_ERROR("Unable to construct goal representation");
  
  return ob::GoalPtr();
}

void ompl_interface::ModelBasedPlanningContext::setPlanningScene(const planning_scene::PlanningSceneConstPtr &planning_scene)
{
  planning_scene_ = planning_scene;
}

void ompl_interface::ModelBasedPlanningContext::setCompleteInitialState(const planning_models::KinematicState &complete_initial_robot_state)
{
  complete_initial_robot_state_ = complete_initial_robot_state;
}

void ompl_interface::ModelBasedPlanningContext::clear(void)
{
  ompl_simple_setup_.clear();
  ompl_simple_setup_.clearStartStates();
  ompl_simple_setup_.setGoal(ob::GoalPtr());  
  ompl_simple_setup_.setStateValidityChecker(ob::StateValidityCheckerPtr());
  path_constraints_.reset();
  goal_constraints_.clear();
}

bool ompl_interface::ModelBasedPlanningContext::setPathConstraints(const moveit_msgs::Constraints &path_constraints,
								   moveit_msgs::MoveItErrorCodes *error)
{
  // ******************* set the path constraints to use
  path_constraints_.reset(new kinematic_constraints::KinematicConstraintSet(getPlanningScene()->getKinematicModel(), getPlanningScene()->getTransforms()));
  path_constraints_->add(path_constraints);
  path_constraints_msg_ = path_constraints;
  
  return true;
}
								   
bool ompl_interface::ModelBasedPlanningContext::setGoalConstraints(const std::vector<moveit_msgs::Constraints> &goal_constraints,
								   const moveit_msgs::Constraints &path_constraints,
								   moveit_msgs::MoveItErrorCodes *error)
{
  
  // ******************* check if the input is correct
  goal_constraints_.clear();
  for (std::size_t i = 0 ; i < goal_constraints.size() ; ++i)
  {
    moveit_msgs::Constraints constr = kinematic_constraints::mergeConstraints(goal_constraints[i], path_constraints);
    kinematic_constraints::KinematicConstraintSetPtr kset(new kinematic_constraints::KinematicConstraintSet(getPlanningScene()->getKinematicModel(), getPlanningScene()->getTransforms()));
    kset->add(constr);
    if (!kset->empty())
      goal_constraints_.push_back(kset);
  }

  if (goal_constraints_.empty())
  {
    ROS_WARN("%s: No goal constraints specified. There is no problem to solve.", name_.c_str());
    if (error)
      error->val = moveit_msgs::MoveItErrorCodes::INVALID_GOAL_CONSTRAINTS;
    return false;
  }

  ob::GoalPtr goal = constructGoal();
  ompl_simple_setup_.setGoal(goal);
  if (goal)
    return true;
  else
    return false;
}

bool ompl_interface::ModelBasedPlanningContext::benchmark(double timeout, unsigned int count, const std::string &filename)
{
  ompl_benchmark_.clearPlanners();
  ompl_simple_setup_.setup();  
  ompl_benchmark_.addPlanner(ompl_simple_setup_.getPlanner());
  ompl_benchmark_.setExperimentName(getKinematicModel()->getName() + "_" + getJointModelGroupName() + "_" +
				    getPlanningScene()->getName() + "_" + name_);
  
  ot::Benchmark::Request req;
  req.maxTime = timeout;
  req.runCount = count;
  req.displayProgress = true;
  req.saveConsoleOutput = false;
  ompl_benchmark_.benchmark(req);
  return filename.empty() ? ompl_benchmark_.saveResultsToFile() : ompl_benchmark_.saveResultsToFile(filename.c_str());
}


bool ompl_interface::ModelBasedPlanningContext::solve(double timeout, unsigned int count)
{
  ot::Profiler::ScopedBlock sblock("PlanningContextSolve");

  ompl::time::point start = ompl::time::now();
  
  // clear previously computed solutions
  ompl_simple_setup_.getProblemDefinition()->clearSolutionPaths();
  const ob::PlannerPtr planner = ompl_simple_setup_.getPlanner();
  if (planner)
    planner->clear();
  bool gls = ompl_simple_setup_.getGoal()->hasType(ob::GOAL_LAZY_SAMPLES);
  // just in case sampling is not started
  if (gls)
    static_cast<ob::GoalLazySamples*>(ompl_simple_setup_.getGoal().get())->startSampling();
  
  ompl_simple_setup_.getSpaceInformation()->getMotionValidator()->resetMotionCounter();

  //  ompl_simple_setup_.getPlanner()->params().setParam("range", "0.07");  
  //  ompl_simple_setup_.print();

  
  bool result = false;
  if (count <= 1)
  {
    ROS_DEBUG("%s: Solving the planning problem once...", name_.c_str());
    ob::PlannerTerminationCondition ptc = ob::timedPlannerTerminationCondition(timeout - ompl::time::seconds(ompl::time::now() - start));
    registerTerminationCondition(ptc);
    result = ompl_simple_setup_.solve(ptc) == ompl::base::PlannerStatus::EXACT_SOLUTION;
    last_plan_time_ = ompl_simple_setup_.getLastPlanComputationTime();
    unregisterTerminationCondition();
  }
  else
  {
    ROS_DEBUG("%s: Solving the planning problem %u times...", name_.c_str(), count);
    ompl_parallel_plan_.clearHybridizationPaths();
    if (count <= max_planning_threads_)
    {
      ompl_parallel_plan_.clearPlanners();
      if (ompl_simple_setup_.getPlannerAllocator())
	for (unsigned int i = 0 ; i < count ; ++i)
	  ompl_parallel_plan_.addPlannerAllocator(ompl_simple_setup_.getPlannerAllocator());
      else
	for (unsigned int i = 0 ; i < count ; ++i)
	  ompl_parallel_plan_.addPlanner(ompl::geometric::getDefaultPlanner(ompl_simple_setup_.getGoal())); 

      ob::PlannerTerminationCondition ptc = ob::timedPlannerTerminationCondition(timeout - ompl::time::seconds(ompl::time::now() - start));
      registerTerminationCondition(ptc);
      result = ompl_parallel_plan_.solve(ptc, 1, count, true) == ompl::base::PlannerStatus::EXACT_SOLUTION;
      last_plan_time_ = ompl::time::seconds(ompl::time::now() - start);
      unregisterTerminationCondition();
    }
    else
    {
      ob::PlannerTerminationCondition ptc = ob::timedPlannerTerminationCondition(timeout - ompl::time::seconds(ompl::time::now() - start));
      registerTerminationCondition(ptc);
      int n = count / max_planning_threads_;
      result = true;
      for (int i = 0 ; i < n && ptc() == false ; ++i)
      {
	ompl_parallel_plan_.clearPlanners();
	if (ompl_simple_setup_.getPlannerAllocator())
	  for (unsigned int i = 0 ; i < max_planning_threads_ ; ++i)
	    ompl_parallel_plan_.addPlannerAllocator(ompl_simple_setup_.getPlannerAllocator());
	else
	  for (unsigned int i = 0 ; i < max_planning_threads_ ; ++i)
	    ompl_parallel_plan_.addPlanner(og::getDefaultPlanner(ompl_simple_setup_.getGoal()));
	bool r = ompl_parallel_plan_.solve(ptc, 1, max_planning_threads_, true) == ompl::base::PlannerStatus::EXACT_SOLUTION;
	result = result && r; 
      }
      n = count % max_planning_threads_;
      if (n && ptc() == false)
      {
	ompl_parallel_plan_.clearPlanners();
	if (ompl_simple_setup_.getPlannerAllocator())
	  for (int i = 0 ; i < n ; ++i)
	    ompl_parallel_plan_.addPlannerAllocator(ompl_simple_setup_.getPlannerAllocator());
	else
	  for (int i = 0 ; i < n ; ++i)
	    ompl_parallel_plan_.addPlanner(og::getDefaultPlanner(ompl_simple_setup_.getGoal()));
	bool r = ompl_parallel_plan_.solve(ptc, 1, n, true) == ompl::base::PlannerStatus::EXACT_SOLUTION;
	result = result && r;
      }
      last_plan_time_ = ompl::time::seconds(ompl::time::now() - start);
      unregisterTerminationCondition();
    }
  }
  
  if (gls)
    // just in case we need to stop sampling
    static_cast<ob::GoalLazySamples*>(ompl_simple_setup_.getGoal().get())->stopSampling();
  
  int v = ompl_simple_setup_.getSpaceInformation()->getMotionValidator()->getValidMotionCount();
  int iv = ompl_simple_setup_.getSpaceInformation()->getMotionValidator()->getInvalidMotionCount();
  ROS_DEBUG("There were %d valid motions and %d invalid motions.", v, iv);
  
  if (ompl_simple_setup_.getProblemDefinition()->hasApproximateSolution())
    ROS_WARN("Computed solution is approximate");
  
  return result;
}

void ompl_interface::ModelBasedPlanningContext::registerTerminationCondition(const ob::PlannerTerminationCondition &ptc)
{
  boost::mutex::scoped_lock slock(ptc_lock_);
  ptc_ = &ptc;
}

void ompl_interface::ModelBasedPlanningContext::unregisterTerminationCondition(void)
{ 
  boost::mutex::scoped_lock slock(ptc_lock_);
  ptc_ = NULL;
}

void ompl_interface::ModelBasedPlanningContext::terminateSolve(void)
{
  boost::mutex::scoped_lock slock(ptc_lock_);
  if (ptc_)
    ptc_->terminate();
}<|MERGE_RESOLUTION|>--- conflicted
+++ resolved
@@ -296,10 +296,7 @@
     traj.joint_trajectory.points.resize(pg.getStateCount());
   if (!mdof.empty())
     traj.multi_dof_joint_trajectory.points.resize(pg.getStateCount());
-<<<<<<< HEAD
-=======
-
->>>>>>> 5a85ec8d
+
   for (std::size_t i = 0 ; i < pg.getStateCount() ; ++i)
   {
     spec_.state_space_->copyToKinematicState(ks, pg.getState(i));
@@ -307,11 +304,7 @@
     {
       traj.joint_trajectory.points[i].positions.resize(onedof.size());
       for (std::size_t j = 0 ; j < onedof.size() ; ++j)
-<<<<<<< HEAD
 	traj.joint_trajectory.points[i].positions[j] = ks.getJointState(onedof[j]->getName())->getVariableValues()[0];
-=======
-        traj.joint_trajectory.points[i].positions[j] = ks.getJointState(onedof[j]->getName())->getVariableValues()[0];
->>>>>>> 5a85ec8d
       traj.joint_trajectory.points[i].time_from_start = ros::Duration(0.0);
     }
     if (!mdof.empty())
